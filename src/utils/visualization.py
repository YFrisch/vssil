import io
import os.path

import torch
import torch.nn.functional as F
import numpy as np
import matplotlib.pyplot as plt
from matplotlib import cm, animation
from matplotlib.backends.backend_agg import FigureCanvasAgg as FigureCanvas
from PIL import Image
from torchvision import transforms
from cv2 import VideoWriter, VideoWriter_fourcc, \
    normalize, NORM_MINMAX, CV_32F

from src.losses.kpt_metrics import patchwise_contrastive_metric


def numpy_to_mp4(img_array: np.ndarray, target_path: str = 'test.avi', fps: int = 20):
    """ Takes a numpy array in (T, H, W, C) format and makes a video out of it."""
    width = img_array.shape[2]
    height = img_array.shape[1]

    # Convert to 255 RGB
    norm_img_array = normalize(img_array, None, alpha=0, beta=255,
                               norm_type=NORM_MINMAX, dtype=CV_32F)
    norm_img_array = norm_img_array.astype(np.uint8)
    assert img_array.shape[0] % fps == 0
    sec = int(img_array.shape[0] / fps)
    fourcc = VideoWriter_fourcc(*'MPEG')
    video = VideoWriter(target_path, fourcc, float(fps), (width, height))
    for frame_count in range(fps * sec):
        video.write(norm_img_array[frame_count, ...])
    video.release()


def play_series_and_reconstruction_with_keypoints(image_series: torch.Tensor,
                                                  keypoint_coords: torch.Tensor,
                                                  feature_maps: torch.Tensor = None,
                                                  reconstructed_diff: torch.Tensor = None,
                                                  reconstruction: torch.Tensor = None,
                                                  intensity_threshold: float = 0.9,
                                                  key_point_trajectory: bool = False,
                                                  trajectory_length: int = 10, ):
    """ Visualizes the an image-series tensor
        together with its reconstruction and
        given predicted key-points.

    :param image_series: Tensor of images in (N, T, C, H, W)
    :param keypoint_coords: Tensor of key-point coordinates in (N, T, K, 2/3)
    :param feature_maps: Tensor of feature maps per key-point in (N, T, K, H', W')
    :param reconstructed_diff: Tensor of predicted difference v_0 to v_t in (N, T, C, H, W)
    :param reconstruction: Tensor of predicted reconstructed image series in (N, T, C, H, w)
    :param intensity_threshold: Intensity threshold above which the key-points are plotted
    :param key_point_trajectory: Set true to also plot the trajectories of the predicted key-points
    :param trajectory_length: Length of the key-point trajectories to plot
    :return: list of ids (of keypoint_coords tensor) of "active" key-points
    """

    assert keypoint_coords.dim() == 4

    if reconstructed_diff is not None:
        assert reconstruction is None
        assert image_series.dim() == reconstructed_diff.dim() == 5
        assert image_series.shape[0:2] == keypoint_coords.shape[0:2] == reconstructed_diff.shape[0:2], \
            "Batch sizes or time-steps do not match!"
        reconstructed_image_series = reconstructed_diff + image_series[:, 0, ...]
    else:
        assert reconstruction is not None
        reconstructed_image_series = reconstruction

    (N, T, C, H, W) = tuple(image_series.shape)
    if feature_maps is not None:
        (K, Hp, Wp) = tuple(feature_maps.shape[2:])
        rgba_img_sequence = torch.zeros(size=(N, T, C + 1, H, W))
        rgba_img_sequence[:, :, :C, ...] = image_series + 0.5
        rgba_img_sequence = rgba_img_sequence.clip(0.0, 1.0).detach().cpu().numpy()
    assert C in [1, 3], "Only one or three channels supported for plotting image series!"
    assert N == 1, "Only one sample supported (Batch size of 1)."

    if key_point_trajectory:
        assert keypoint_coords.shape[1] >= trajectory_length, \
            "Use at least 'trajectory_length' time-steps to plot the key-point trajectories!"

    # Make colormap
    indexable_cmap = cm.get_cmap('prism', keypoint_coords.shape[2])

    # Permute to (N, T, H, W, C) for matplotlib
    image_series = (image_series.permute(0, 1, 3, 4, 2) + 0.5).clip(0.0, 1.0).detach().cpu().numpy()
    reconstructed_image_series = (reconstructed_image_series.permute(0, 1, 3, 4, 2) + 0.5).clip(0.0,
                                                                                                1.0).detach().cpu().numpy()

    # Filter for "active" key-point, i.e. key-points with an avg intensity above the threshold
    active_kp_ids = []
    for kp in range(keypoint_coords.shape[2]):
        if keypoint_coords.shape[3] == 2 or np.mean(keypoint_coords[0, :, kp, 2].cpu().numpy()) > intensity_threshold:
            active_kp_ids.append(kp)

    frame = np.zeros((W, H, C))

    rgba_frame = np.zeros((W, H, C))

    fig, ax = plt.subplots(1, 3, figsize=(15, 10))
    ax[0].set_title('Sample + Key-Points')
    ax[1].set_title('Sample + Feature-Maps')
    ax[2].set_title('Reconstruction')

    """
    
        Initialisation
    
    """

    if C == 1:
        orig_im_obj = ax[0].imshow(frame.squeeze(), cmap='Greys', vmin=0, vmax=1)
        rgba_im_obj = ax[1].imshow(rgba_frame.squeeze(), cmap='Greys', vmin=0, vmax=1)
        rec_im_obj = ax[2].imshow(frame.squeeze(), cmap='Greys', vmin=0, vmax=1)
    else:
        orig_im_obj = ax[0].imshow(frame)
        rgba_im_obj = ax[1].imshow(rgba_frame)
        rec_im_obj = ax[2].imshow(frame)

    if key_point_trajectory:
        key_point_pos_buffer = [[] for _ in range(len(active_kp_ids))]
    line_objects = []
    orig_scatter_objects = []
    if C == 1:
        orig_im_obj.set_data(image_series[0, 0, ...].squeeze())
        rgba_im_obj.set_data(rgba_img_sequence[0, 0, ...].squeeze())
        rec_im_obj.set_data(reconstructed_image_series[0, 0, ...].squeeze())
    else:
        orig_im_obj.set_data(image_series[0, 0, ...])
        rgba_im_obj.set_data(rgba_img_sequence[0, 0, ...].transpose(1, 2, 0))
        rec_im_obj.set_data(reconstructed_image_series[0, 0, ...])
    for n_keypoint in range(len(active_kp_ids)):
        if keypoint_coords.shape[3] == 2:
            intensity = 1.0
        else:
            # intensity = keypoint_coords[0, 0, n_keypoint, 2]
            intensity = keypoint_coords[0, 0, active_kp_ids[n_keypoint], 2]
        if intensity >= 0.0:
            orig_scatter_obj = ax[0].scatter(0, 0, color=indexable_cmap(n_keypoint / len(active_kp_ids)),
                                             alpha=0.5)
            orig_scatter_objects.append(orig_scatter_obj)
            if key_point_trajectory:
                line_obj = ax[0].plot([0, 0], [0, 0],
                                      color=indexable_cmap(n_keypoint / len(active_kp_ids)),
                                      alpha=0.5)[0]
                line_objects.append(line_obj)

    """
    
        Iteration
    
    """

    def animate(t: int):
        im_frame = image_series[0, t, ...].squeeze()
        rgba_frame = rgba_img_sequence[0, t, ...].transpose(1, 2, 0).squeeze().copy()
        orig_im_obj.set_data(im_frame)
        rec_frame = reconstructed_image_series[0, t, ...].squeeze()
        rec_im_obj.set_data(rec_frame)

        for k in range(len(active_kp_ids)):
            # NOTE: The predicted keypoints are in [y(height), x(width)] coordinates
            #       in the ranges [-1.0; -1.0] to [1.0; 1.0]
            #                   ^
            #                   |
            #                   |    x[0.5, 0.5]
            #                   |
            #         ---------------------->
            #                   |
            #              x    |
            #     [-0.5, -0.5]  |
            #                   |

            x_coord = int((-keypoint_coords[0, t, active_kp_ids[k], 1] + 1.0) / 2 * W)
            y_coord = int((keypoint_coords[0, t, active_kp_ids[k], 0] + 1.0) / 2 * H)

            orig_scatter_objects[k].set_offsets([x_coord, y_coord])

            if key_point_trajectory:
                if len(key_point_pos_buffer[k]) < trajectory_length:
                    key_point_pos_buffer[k].append([x_coord, y_coord])
                else:
                    key_point_pos_buffer[k].pop(0)
                    key_point_pos_buffer[k].append([x_coord, y_coord])
                combined_np_array = np.concatenate([key_point_pos_buffer[k]])
                line_objects[k].set_data(combined_np_array[:, 0], combined_np_array[:, 1])

            upscaled_feature_map = F.interpolate(feature_maps[0, t:t + 1, k:k + 1, ...], size=(H, W)).cpu().numpy()
            rgba_frame[..., 3] += upscaled_feature_map.squeeze()

        rgba_frame = rgba_frame.clip(0.0, 1.0)
        rgba_im_obj.set_data(rgba_frame)

        return im_frame, rec_frame, orig_scatter_objects, line_objects, rgba_im_obj

    anim = animation.FuncAnimation(fig, animate, frames=T, interval=10, repeat=False)

    # Set up formatting for the video files
    Writer = animation.writers['ffmpeg']
    writer = Writer(fps=20, metadata=dict(artist='me'), bitrate=1800)
    anim.save('anim.mp4', writer=writer)

    plt.show()

    return active_kp_ids


def gen_eval_imgs(sample: torch.Tensor,
                  reconstruction: torch.Tensor,
                  key_points: torch.Tensor,
                  key_point_trajectory: bool = False):
    """ Creates an torch image series tensor out of a series of pyplot images,
        that show the sample at time 0, at time n, the difference and its prediction.

        (Only for the first sample of the mini-batch.)

    :param sample: Torch tensor of sample image sequence in (N, T, C, H, W)
    :param reconstruction: Torch tensor of reconstructed image series (N, T, C, H, W)
    :param key_points: Torch tensor of key-point coordinates in (N, T, C, 3) or (N, T, C, 2)
    :param key_point_trajectory: Set true to include trajectories of key-points into the plot
    :return: Series of images as torch tensor in (1, T, C, H, W) in range [0, 1]
    """
    assert sample.ndim == 5
    assert reconstruction.ndim == 5
    sample = sample + 0.5
    reconstruction = reconstruction + 0.5
    assert key_points.ndim == 4
    # assert key_points.shape[3] in [2, 3]
    assert key_points[..., :2].min() >= -1.0
    assert key_points[..., :2].max() <= 1.0
    if key_points.shape[3] == 3:
        assert key_points[..., 2].min() >= 0
        assert key_points[..., 2].max() <= 1.0
    if key_point_trajectory:
        assert key_points.shape[1] >= 5, "Use at least 5 time-steps to plot the key-point trajectories!"
        position_buffer = []

    torch_img_series_tensor = None
    for t in range(sample.shape[1]):
        fig, ax = plt.subplots(1, 5, figsize=(15, 4))
        viridis = cm.get_cmap('viridis', key_points.shape[2])

        #
        # Future time-steps and key-points
        #

        if key_point_trajectory:
            if len(position_buffer) < 5:
                position_buffer.append(key_points[0, t, ...].cpu().numpy())
            else:
                position_buffer.pop(0)
                position_buffer.append(key_points[0, t, ...].cpu().numpy())
            assert len(position_buffer) <= 5

        ax[0].imshow(sample[0, t, ...].permute(1, 2, 0).cpu().numpy())
        for kp in range(key_points.shape[2]):
            if key_points.shape[-1] == 2 or key_points[0, t, kp, 2] > 0.75:
                # NOTE: pyplot.scatter uses x as height and y as width, with the origin in the top left
                x_coord = int(((-key_points[0, t, kp, 1] + 1.0) / 2.0) * sample.shape[4])  # Width
                y_coord = int(((key_points[0, t, kp, 0] + 1.0) / 2.0) * sample.shape[3])  # Height
                ax[0].scatter(x_coord, y_coord, marker='o', cmap=viridis)
                if key_point_trajectory:
                    ax[0].plot(x=[position_buffer[t][kp, 0] for t in range(len(position_buffer))],
                               y=[position_buffer[t][kp, 1] for t in range(len(position_buffer))],
                               color='yellow')
        ax[0].set_title(f'sample t{t}')

        #
        #   Initial time-step
        #

        ax[1].imshow(sample[0, 0, ...].permute(1, 2, 0).cpu().numpy())
        ax[1].scatter(int(0.1 * sample.shape[4]), int(0.8 * sample.shape[3]), marker='x', color='red')
        ax[1].scatter(int(0.3 * sample.shape[4]), int(0.8 * sample.shape[3]), marker='x', color='white')
        ax[1].set_title('sample t0')

        #
        #   Target diff.
        #

        ax[2].imshow(((sample[0, t, ...] - sample[0, 0, ...]) + 0.5).clip(0.0, 1.0).permute(1, 2, 0).cpu().numpy())
        ax[2].set_title('target difference')

        #
        #   Predicted diff.
        #

        ax[3].imshow(
            ((reconstruction[0, t, ...] - sample[0, 0, ...]) + 0.5).clip(0.0, 1.0).permute(1, 2, 0).cpu().numpy())
        ax[3].set_title('predicted difference')

        #
        #   Reconstruction
        #

        ax[4].imshow(reconstruction[0, t, ...].permute(1, 2, 0).cpu().numpy())
        ax[4].set_title('reconstruction')

        memory_buffer = io.BytesIO()
        plt.savefig(memory_buffer, format='png')
        memory_buffer.seek(0)
        pil_img = Image.open(memory_buffer)
        pil_to_tensor = transforms.ToTensor()(pil_img).unsqueeze(0)
        plt.close()
        memory_buffer.close()

        if torch_img_series_tensor is None:
            torch_img_series_tensor = pil_to_tensor
        else:
            torch_img_series_tensor = torch.cat([torch_img_series_tensor, pil_to_tensor])

    assert torch_img_series_tensor.ndim == 4
    return torch_img_series_tensor[:, :3, ...].unsqueeze(0)


def plot_keypoint_amplitudes(keypoint_coordinates: torch.Tensor,
                             target_path: str,
                             intensity_threshold: float = 0.5):
    """ Plots the amplitudes of the x- and y-coordinates separately for each
        active key-point.

    :param keypoint_coordinates: Torch tensor of key-point coordinates in (1, T, K, 2/3)
    :param target_path: Path to save plot to.
    :param intensity_threshold: Threshold for avg. intensity to define a keypoint as active (In range [0, 1]).
        If key-points do not have intensity values, e.g. their last dim is of size 2,
        then they are all assumed as active.
    :return:
    """
    assert os.path.isdir(target_path)
    assert keypoint_coordinates.dim() == 4
    assert keypoint_coordinates.shape[-1] in [2, 3]
    assert 0.0 <= intensity_threshold <= 1.0

    T = keypoint_coordinates.shape[1]
    indexable_cmap = cm.get_cmap('prism', keypoint_coordinates.shape[2])

    fig, ax = plt.subplots(3, 1, figsize=(10, 15))
    ax[0].set_title(f"x coordinate (mean. int > {intensity_threshold})")
    ax[1].set_title(f"y coordinate (mean. int > {intensity_threshold})")
    ax[2].set_title("intensity")
    for n_keypoint in range(keypoint_coordinates.shape[2]):

        mean_int = np.mean(keypoint_coordinates[0, :, n_keypoint, 2].cpu().numpy().squeeze())

        if mean_int >= intensity_threshold:
            ax[0].plot(np.arange(0, T),
                       keypoint_coordinates[0:1, :, n_keypoint, 0].cpu().numpy().squeeze(),
                       color=indexable_cmap(n_keypoint / keypoint_coordinates.shape[2]))
            ax[1].plot(np.arange(0, T),
                       keypoint_coordinates[0:1, :, n_keypoint, 1].cpu().numpy().squeeze(),
                       color=indexable_cmap(n_keypoint / keypoint_coordinates.shape[2]))
        if keypoint_coordinates.shape[3] == 3:
            ax[2].plot(np.arange(0, T),
                       keypoint_coordinates[0:1, :, n_keypoint, 2].cpu().numpy().squeeze(),
                       color=indexable_cmap(n_keypoint / keypoint_coordinates.shape[2]))
        else:
            ax[2].plot(np.arange(0, T),
                       np.array([1] * T),
                       color=indexable_cmap(n_keypoint / keypoint_coordinates.shape[2]))
    plt.savefig(f'{target_path}/kp_amps.png')
    plt.close()


<<<<<<< HEAD
def plot_kpt_metric(image_sequence: torch.Tensor,
                    kpt_sequence: torch.Tensor,
                    patch_size: tuple = (7, 7),
                    alpha: float = 0.1):
    assert image_sequence.shape[:2] == kpt_sequence.shape[:2]
    N, T, C, H, W = image_sequence.shape
    _, _, K, D = kpt_sequence.shape

    mett = patchwise_contrastive_metric(image_sequence, kpt_sequence)
    print(mett.shape)
    plt.figure()
    plt.plot(mett.numpy())
    plt.show()



'''
def play_sequence_with_feature_maps(image_sequence: torch.Tensor,
                                    feature_maps: torch.Tensor,
                                    key_point_coordinates: torch.Tensor,
                                    intensity_threshold: float = 0.5):
=======
def imprint_img_with_kpts(img: torch.Tensor, kpt: torch.Tensor) -> torch.Tensor:
    """ Makes a matplotlib plot from the given image,
        with scatter-plots at the key-point positions.
        Then converts the result back to an image tensor.
>>>>>>> a1cd6849

    :param img: Image tensor in (1, 1, C, H, W)
    :param kpt: Key-point coordinates in (1, 1, K, 2/3)
    :return:
    """

    fig, ax = plt.subplots(1, 1)
    canvas = FigureCanvas(fig)
    ax.axis('off')
    ax.imshow(img.squeeze().permute(1, 2, 0).detach().cpu())
    for k in range(kpt.shape[2]):
        kpt_w = (kpt.squeeze()[..., k, 0] + 1)/2 * img.shape[-1]
        kpt_h = -(kpt.squeeze()[..., k, 1] + 1)/2 * img.shape[-2]
        ax.scatter(kpt_w, kpt_h, s=500, marker='x', color='black')
    fig_width, fig_height = fig.get_size_inches() * fig.get_dpi()
    canvas.draw()
    image = np.fromstring(canvas.tostring_rgb(), dtype='uint8').reshape((int(fig_height), int(fig_width), 3))
    return image<|MERGE_RESOLUTION|>--- conflicted
+++ resolved
@@ -363,34 +363,10 @@
     plt.close()
 
 
-<<<<<<< HEAD
-def plot_kpt_metric(image_sequence: torch.Tensor,
-                    kpt_sequence: torch.Tensor,
-                    patch_size: tuple = (7, 7),
-                    alpha: float = 0.1):
-    assert image_sequence.shape[:2] == kpt_sequence.shape[:2]
-    N, T, C, H, W = image_sequence.shape
-    _, _, K, D = kpt_sequence.shape
-
-    mett = patchwise_contrastive_metric(image_sequence, kpt_sequence)
-    print(mett.shape)
-    plt.figure()
-    plt.plot(mett.numpy())
-    plt.show()
-
-
-
-'''
-def play_sequence_with_feature_maps(image_sequence: torch.Tensor,
-                                    feature_maps: torch.Tensor,
-                                    key_point_coordinates: torch.Tensor,
-                                    intensity_threshold: float = 0.5):
-=======
 def imprint_img_with_kpts(img: torch.Tensor, kpt: torch.Tensor) -> torch.Tensor:
     """ Makes a matplotlib plot from the given image,
         with scatter-plots at the key-point positions.
         Then converts the result back to an image tensor.
->>>>>>> a1cd6849
 
     :param img: Image tensor in (1, 1, C, H, W)
     :param kpt: Key-point coordinates in (1, 1, K, 2/3)
@@ -398,6 +374,8 @@
     """
 
     fig, ax = plt.subplots(1, 1)
+    ax.set_title('Sample + Feature Maps')
+
     canvas = FigureCanvas(fig)
     ax.axis('off')
     ax.imshow(img.squeeze().permute(1, 2, 0).detach().cpu())
